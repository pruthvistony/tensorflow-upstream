--- conflicted
+++ resolved
@@ -48,13 +48,8 @@
         ":windows": [],
         ":windows_msvc": [],
         "//conditions:default": [
-<<<<<<< HEAD
-          "-Wno-shift-negative-value",
-          "-Wno-implicit-function-declaration",
-=======
             "-Wno-shift-negative-value",
             "-Wno-implicit-function-declaration",
->>>>>>> aee7408d
         ],
     }),
     includes = ["."],
