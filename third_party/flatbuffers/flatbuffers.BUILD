--- conflicted
+++ resolved
@@ -114,15 +114,6 @@
         "include/",
     ],
     linkopts = select({
-<<<<<<< HEAD
-    ":freebsd": [
-        "-lm",
-    ],
-    "//conditions:default": [
-        "-lm",
-        "-ldl",
-    ]}),
-=======
         ":freebsd": [
             "-lm",
         ],
@@ -131,7 +122,6 @@
             "-ldl",
         ],
     }),
->>>>>>> e4532d20
     deps = [
         ":flatc_library",
     ],
