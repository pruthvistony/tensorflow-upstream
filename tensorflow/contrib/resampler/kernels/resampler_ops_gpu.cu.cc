// Copyright 2016 The Sonnet Authors. All Rights Reserved.
//
// Licensed under the Apache License, Version 2.0 (the "License");
// you may not use this file except in compliance with the License.
// You may obtain a copy of the License at
//
//    http://www.apache.org/licenses/LICENSE-2.0
//
// Unless required by applicable law or agreed to in writing, software
// distributed under the License is distributed on an "AS IS" BASIS,
// WITHOUT WARRANTIES OR CONDITIONS OF ANY KIND, either express or  implied.
// See the License for the specific language governing permissions and
// limitations under the License.
// =============================================================================

#if GOOGLE_CUDA

#define EIGEN_USE_GPU

#include <stdio.h>

#include <cmath>

#include "tensorflow/contrib/resampler/kernels/resampler_ops.h"
#include "tensorflow/core/framework/register_types.h"
#include "tensorflow/core/util/gpu_kernel_helper.h"
#include "tensorflow/core/util/gpu_launch_config.h"

namespace tensorflow {

using GPUDevice = Eigen::GpuDevice;

namespace {

#define GET_DATA_POINT(x, y)                                                 \
  data[batch_id * data_batch_stride + data_channels * (y * data_width + x) + \
       chan]

template <typename T>
__global__ void Resampler2DKernel(const T* __restrict__ data,
                                  const T* __restrict__ warp,
                                  T* __restrict__ output, const int batch_size,
                                  const int data_height, const int data_width,
                                  const int data_channels,
                                  const int num_sampling_points) {
  const int output_data_size = batch_size * num_sampling_points * data_channels;
  GPU_1D_KERNEL_LOOP(index, output_data_size) {
    const int out_index = index;

    // Get (idxSample, channel, point) from the index.
    // Use this formula
    //   index = batch_id * num_sampling_points * num_chans +
    //           sample_id * num_chans + chan_id,
    // with sample_id = [0, ... ,num_sampling_points)
    const int data_batch_stride = data_height * data_width * data_channels;
    const int warp_batch_stride = num_sampling_points * 2;
    const int output_batch_stride = num_sampling_points * data_channels;

    const int batch_id = index / output_batch_stride;
    const int index_in_batch = index % output_batch_stride;
    const int chan = index_in_batch % data_channels;
    const int sample_id = index_in_batch / data_channels;

    // Get coords of 2D point where data will be resampled
    const T x = warp[batch_id * warp_batch_stride + sample_id * 2];
    const T y = warp[batch_id * warp_batch_stride + sample_id * 2 + 1];
    const T zero = static_cast<T>(0.0);
    const T one = static_cast<T>(1.0);
    // The interpolation function:
    // a) implicitly pads the input data with 0s (hence the unusual checks
    // with {x,y} > -1)
    // b) returns 0 when sampling outside the (padded) image.
    // The effect is that the sampled signal smoothly goes to 0 outside
    // the original input domain, rather than presenting a jump
    // discontinuity at the image boundaries.
    if (x > static_cast<T>(-1.0) && y > static_cast<T>(-1.0) &&
        x < static_cast<T>(data_width) && y < static_cast<T>(data_height)) {
      // Precompute floor (f) and ceil (c) values for x and y.
      const int fx = std::floor(static_cast<float>(x));
      const int fy = std::floor(static_cast<float>(y));
      const int cx = fx + 1;
      const int cy = fy + 1;
      const T dx = static_cast<T>(cx) - x;
      const T dy = static_cast<T>(cy) - y;

      const T img_fxfy =
          (fx >= 0 && fy >= 0) ? dx * dy * GET_DATA_POINT(fx, fy) : zero;

      const T img_cxcy = (cx <= data_width - 1 && cy <= data_height - 1)
                             ? (one - dx) * (one - dy) * GET_DATA_POINT(cx, cy)
                             : zero;

      const T img_fxcy = (fx >= 0 && cy <= data_height - 1)
                             ? dx * (one - dy) * GET_DATA_POINT(fx, cy)
                             : zero;

      const T img_cxfy = (cx <= data_width - 1 && fy >= 0)
                             ? (one - dx) * dy * GET_DATA_POINT(cx, fy)
                             : zero;

      output[out_index] = img_fxfy + img_cxcy + img_fxcy + img_cxfy;
    } else {
      output[out_index] = zero;
    }
  }
}

}  // namespace

namespace functor {

template <typename T>
struct Resampler2DFunctor<GPUDevice, T> {
  void operator()(::tensorflow::OpKernelContext* ctx, const GPUDevice& d,
                  const T* __restrict__ data, const T* __restrict__ warp,
                  T* __restrict__ output, const int batch_size,
                  const int data_height, const int data_width,
                  const int data_channels, const int num_sampling_points) {
    const int output_data_size =
        batch_size * num_sampling_points * data_channels;
    ::tensorflow::GpuLaunchConfig config =
<<<<<<< HEAD
        GetGpuLaunchConfig(output_data_size, d);
     GPU_LAUNCH_KERNEL(
=======
        ::tensorflow::GetGpuLaunchConfig(output_data_size, d);
    TF_CHECK_OK(CudaLaunchKernel(
>>>>>>> f5ce1c00
        Resampler2DKernel<T>, config.block_count, config.thread_per_block, 0,
        d.stream(), data, warp, output, batch_size, data_height, data_width,
        data_channels, num_sampling_points);
  }
};

// TODO(fviola): gcudacc fails at compile time with Eigen::half.
// template struct Resampler2DFunctor<GPUDevice, Eigen::half>;
template struct Resampler2DFunctor<GPUDevice, float>;
template struct Resampler2DFunctor<GPUDevice, double>;

}  // namespace functor

namespace {

#define UPDATE_GRAD_DATA_POINT(x, y, v)                                \
  atomicAdd(grad_data + (batch_id * data_batch_stride +                \
                         data_channels * (y * data_width + x) + chan), \
            v)

template <typename T>
__global__ void ResamplerGrad2DKernel(
    const T* __restrict__ data, const T* __restrict__ warp,
    const T* __restrict__ grad_output, T* __restrict__ grad_data,
    T* __restrict__ grad_warp, const int batch_size, const int data_height,
    const int data_width, const int data_channels,
    const int num_sampling_points) {
  const int resampler_output_size =
      batch_size * num_sampling_points * data_channels;
  GPU_1D_KERNEL_LOOP(index, resampler_output_size) {
    const int out_index = index;

    // Get (idxSample, channel, point) from the index.
    // Use this formula
    //   index = batch_id * num_sampling_points * num_chans +
    //           sample_id * num_chans + chan_id,
    // with sample_id = [0, ... ,num_sampling_points)
    const int data_batch_stride = data_height * data_width * data_channels;
    const int warp_batch_stride = num_sampling_points * 2;
    const int output_batch_stride = num_sampling_points * data_channels;

    const int batch_id = index / output_batch_stride;
    const int index_in_batch = index % output_batch_stride;
    const int chan = index_in_batch % data_channels;
    const int sample_id = index_in_batch / data_channels;

    // Get coords of 2D point where data will be resampled
    const int warp_id_x = batch_id * warp_batch_stride + sample_id * 2;
    const int warp_id_y = warp_id_x + 1;
    const T x = warp[warp_id_x];
    const T y = warp[warp_id_y];
    const T zero = static_cast<T>(0.0);
    const T one = static_cast<T>(1.0);

    // Get grad output
    const T grad_output_value = grad_output[out_index];
    // The interpolation function whose gradient this kernel implements:
    // a) implicitly pads the input data with 0s (hence the unusual checks
    // with {x,y} > -1)
    // b) returns 0 when sampling outside the (padded) image.
    // The effect is that the sampled signal smoothly goes to 0 outside
    // the original input domain, rather than presenting a jump
    // discontinuity at the image boundaries.
    if (x > static_cast<T>(-1.0) && y > static_cast<T>(-1.0) &&
        x < static_cast<T>(data_width) && y < static_cast<T>(data_height)) {
      // Precompute floor (f) and ceil (c) values for x and y.
      const int fx = std::floor(static_cast<float>(x));
      const int fy = std::floor(static_cast<float>(y));
      const int cx = fx + 1;
      const int cy = fy + 1;
      const T dx = static_cast<T>(cx) - x;
      const T dy = static_cast<T>(cy) - y;

      const T img_fxfy = (fx >= 0 && fy >= 0) ? GET_DATA_POINT(fx, fy) : zero;

      const T img_cxcy = (cx <= data_width - 1 && cy <= data_height - 1)
                             ? GET_DATA_POINT(cx, cy)
                             : zero;

      const T img_fxcy =
          (fx >= 0 && cy <= data_height - 1) ? GET_DATA_POINT(fx, cy) : zero;

      const T img_cxfy =
          (cx <= data_width - 1 && fy >= 0) ? GET_DATA_POINT(cx, fy) : zero;

      // Update partial gradients wrt relevant warp field entries
      atomicAdd(grad_warp + warp_id_x,
                grad_output_value * ((one - dy) * (img_cxcy - img_fxcy) +
                                     dy * (img_cxfy - img_fxfy)));
      atomicAdd(grad_warp + warp_id_y,
                grad_output_value * ((one - dx) * (img_cxcy - img_cxfy) +
                                     dx * (img_fxcy - img_fxfy)));

      // Update partial gradients wrt sampled data
      if (fx >= 0 && fy >= 0) {
        UPDATE_GRAD_DATA_POINT(fx, fy, grad_output_value * dx * dy);
      }
      if (cx <= data_width - 1 && cy <= data_height - 1) {
        UPDATE_GRAD_DATA_POINT(cx, cy,
                               grad_output_value * (one - dx) * (one - dy));
      }
      if (fx >= 0 && cy <= data_height - 1) {
        UPDATE_GRAD_DATA_POINT(fx, cy, grad_output_value * dx * (one - dy));
      }
      if (cx <= data_width - 1 && fy >= 0) {
        UPDATE_GRAD_DATA_POINT(cx, fy, grad_output_value * (one - dx) * dy);
      }
    }
  }
}

#undef GET_DATA_POINT
#undef UPDATE_GRAD_DATA_POINT

}  // namespace

namespace functor {

template <typename T>
struct ResamplerGrad2DFunctor<GPUDevice, T> {
  void operator()(::tensorflow::OpKernelContext* ctx, const GPUDevice& d,
                  const T* __restrict__ data, const T* __restrict__ warp,
                  const T* __restrict__ grad_output, T* __restrict__ grad_data,
                  T* __restrict__ grad_warp, const int batch_size,
                  const int data_height, const int data_width,
                  const int data_channels, const int num_sampling_points) {
    // Set gradients to 0, because the kernel incrementally updates the
    // tensor entries by adding partial contributions.
    const int grad_warp_size = batch_size * num_sampling_points * 2;
    const int grad_data_size =
        batch_size * data_height * data_width * data_channels;

<<<<<<< HEAD
    GpuLaunchConfig config =
       GetGpuLaunchConfig(grad_warp_size, d);
     GPU_LAUNCH_KERNEL(
=======
    ::tensorflow::GpuLaunchConfig config =
        ::tensorflow::GetGpuLaunchConfig(grad_warp_size, d);
    TF_CHECK_OK(::tensorflow::CudaLaunchKernel(
>>>>>>> f5ce1c00
        SetZero<T>, config.block_count, config.thread_per_block, 0, d.stream(),
        grad_warp_size, grad_warp);

    config = ::tensorflow::GetGpuLaunchConfig(grad_data_size, d);
<<<<<<< HEAD
    GPU_LAUNCH_KERNEL(
=======
    TF_CHECK_OK(::tensorflow::CudaLaunchKernel(
>>>>>>> f5ce1c00
        SetZero<T>, config.block_count, config.thread_per_block, 0, d.stream(),
        grad_data_size, grad_data);

    const int resampler_output_size =
        batch_size * num_sampling_points * data_channels;
    config = ::tensorflow::GetGpuLaunchConfig(resampler_output_size, d);
<<<<<<< HEAD
    GPU_LAUNCH_KERNEL(ResamplerGrad2DKernel<T>, config.block_count,
=======
    TF_CHECK_OK(CudaLaunchKernel(ResamplerGrad2DKernel<T>, config.block_count,
>>>>>>> f5ce1c00
                                 config.thread_per_block, 0, d.stream(), data,
                                 warp, grad_output, grad_data, grad_warp,
                                 batch_size, data_height, data_width,
                                 data_channels, num_sampling_points);
  }
};

template struct ResamplerGrad2DFunctor<GPUDevice, float>;

}  // namespace functor

}  // namespace tensorflow

#endif  // GOOGLE_CUDA<|MERGE_RESOLUTION|>--- conflicted
+++ resolved
@@ -119,13 +119,8 @@
     const int output_data_size =
         batch_size * num_sampling_points * data_channels;
     ::tensorflow::GpuLaunchConfig config =
-<<<<<<< HEAD
-        GetGpuLaunchConfig(output_data_size, d);
-     GPU_LAUNCH_KERNEL(
-=======
         ::tensorflow::GetGpuLaunchConfig(output_data_size, d);
-    TF_CHECK_OK(CudaLaunchKernel(
->>>>>>> f5ce1c00
+    TF_CHECK_OK(GpuLaunchKernel(
         Resampler2DKernel<T>, config.block_count, config.thread_per_block, 0,
         d.stream(), data, warp, output, batch_size, data_height, data_width,
         data_channels, num_sampling_points);
@@ -258,35 +253,21 @@
     const int grad_data_size =
         batch_size * data_height * data_width * data_channels;
 
-<<<<<<< HEAD
-    GpuLaunchConfig config =
-       GetGpuLaunchConfig(grad_warp_size, d);
-     GPU_LAUNCH_KERNEL(
-=======
     ::tensorflow::GpuLaunchConfig config =
         ::tensorflow::GetGpuLaunchConfig(grad_warp_size, d);
-    TF_CHECK_OK(::tensorflow::CudaLaunchKernel(
->>>>>>> f5ce1c00
+    TF_CHECK_OK(::tensorflow::GpuLaunchKernel(
         SetZero<T>, config.block_count, config.thread_per_block, 0, d.stream(),
         grad_warp_size, grad_warp);
 
     config = ::tensorflow::GetGpuLaunchConfig(grad_data_size, d);
-<<<<<<< HEAD
-    GPU_LAUNCH_KERNEL(
-=======
-    TF_CHECK_OK(::tensorflow::CudaLaunchKernel(
->>>>>>> f5ce1c00
+    TF_CHECK_OK(::tensorflow::GpuLaunchKernel(
         SetZero<T>, config.block_count, config.thread_per_block, 0, d.stream(),
         grad_data_size, grad_data);
 
     const int resampler_output_size =
         batch_size * num_sampling_points * data_channels;
     config = ::tensorflow::GetGpuLaunchConfig(resampler_output_size, d);
-<<<<<<< HEAD
-    GPU_LAUNCH_KERNEL(ResamplerGrad2DKernel<T>, config.block_count,
-=======
-    TF_CHECK_OK(CudaLaunchKernel(ResamplerGrad2DKernel<T>, config.block_count,
->>>>>>> f5ce1c00
+    TF_CHECK_OK(GpuLaunchKernel(ResamplerGrad2DKernel<T>, config.block_count,
                                  config.thread_per_block, 0, d.stream(), data,
                                  warp, grad_output, grad_data, grad_warp,
                                  batch_size, data_height, data_width,
