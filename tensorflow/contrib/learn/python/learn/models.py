# Copyright 2016 The TensorFlow Authors. All Rights Reserved.
#
# Licensed under the Apache License, Version 2.0 (the "License");
# you may not use this file except in compliance with the License.
# You may obtain a copy of the License at
#
#     http://www.apache.org/licenses/LICENSE-2.0
#
# Unless required by applicable law or agreed to in writing, software
# distributed under the License is distributed on an "AS IS" BASIS,
# WITHOUT WARRANTIES OR CONDITIONS OF ANY KIND, either express or implied.
# See the License for the specific language governing permissions and
# limitations under the License.
# ==============================================================================

"""Various high level TF models."""

from __future__ import absolute_import
from __future__ import division
from __future__ import print_function

from tensorflow.contrib.learn.python.learn.ops import autoencoder_ops
from tensorflow.contrib.learn.python.learn.ops import dnn_ops
from tensorflow.contrib.learn.python.learn.ops import losses_ops
from tensorflow.python.framework import dtypes
from tensorflow.python.framework import ops
from tensorflow.python.ops import array_ops as array_ops_
from tensorflow.python.ops import init_ops
from tensorflow.python.ops import logging_ops
from tensorflow.python.ops import nn
from tensorflow.python.ops import variable_scope as vs


def linear_regression_zero_init(X, y):
  # pylint: disable=invalid-name
  """Linear regression subgraph with zero-value initial weights and bias.

  Args:
    X: tensor or placeholder for input features.
    y: tensor or placeholder for target.

  Returns:
    Predictions and loss tensors.
  """
  return linear_regression(X, y, init_mean=0.0, init_stddev=0.0)


def logistic_regression_zero_init(X, y):
  # pylint: disable=invalid-name
  """Logistic regression subgraph with zero-value initial weights and bias.

  Args:
    X: tensor or placeholder for input features.
    y: tensor or placeholder for target.

  Returns:
    Predictions and loss tensors.
  """
  return logistic_regression(X, y, init_mean=0.0, init_stddev=0.0)


def linear_regression(X, y, init_mean=None, init_stddev=1.0):
  # pylint: disable=invalid-name
  """Creates linear regression TensorFlow subgraph.

  Args:
    X: tensor or placeholder for input features.
    y: tensor or placeholder for target.
    init_mean: the mean value to use for initialization.
    init_stddev: the standard devation to use for initialization.

  Returns:
    Predictions and loss tensors.

  Side effects:
    The variables linear_regression.weights and linear_regression.bias are
    initialized as follows.  If init_mean is not None, then initialization
    will be done using a random normal initializer with the given init_mean
    and init_stddv.  (These may be set to 0.0 each if a zero initialization
    is desirable for convex use cases.)  If init_mean is None, then the
    uniform_unit_scaling_initialzer will be used.
  """
  with vs.variable_scope('linear_regression'):
    logging_ops.histogram_summary('linear_regression.X', X)
    logging_ops.histogram_summary('linear_regression.y', y)
    y_shape = y.get_shape()
    if len(y_shape) == 1:
      output_shape = 1
    else:
      output_shape = y_shape[1]
    # Set up the requested initialization.
    if init_mean is None:
      weights = vs.get_variable('weights', [X.get_shape()[1], output_shape])
      bias = vs.get_variable('bias', [output_shape])
    else:
      weights = vs.get_variable('weights', [X.get_shape()[1], output_shape],
                                initializer=init_ops.random_normal_initializer(
                                    init_mean, init_stddev))
      bias = vs.get_variable('bias', [output_shape],
                             initializer=init_ops.random_normal_initializer(
                                 init_mean, init_stddev))
    logging_ops.histogram_summary('linear_regression.weights', weights)
    logging_ops.histogram_summary('linear_regression.bias', bias)
    return losses_ops.mean_squared_error_regressor(X, y, weights, bias)


def logistic_regression(X,
                        y,
                        class_weight=None,
                        init_mean=None,
                        init_stddev=1.0):
  # pylint: disable=invalid-name
  """Creates logistic regression TensorFlow subgraph.

  Args:
    X: tensor or placeholder for input features,
       shape should be [batch_size, n_features].
    y: tensor or placeholder for target,
       shape should be [batch_size, n_classes].
    class_weight: tensor, [n_classes], where for each class
                  it has weight of the class. If not provided
                  will check if graph contains tensor `class_weight:0`.
                  If that is not provided either all ones are used.
    init_mean: the mean value to use for initialization.
    init_stddev: the standard devation to use for initialization.

  Returns:
    Predictions and loss tensors.

  Side effects:
    The variables linear_regression.weights and linear_regression.bias are
    initialized as follows.  If init_mean is not None, then initialization
    will be done using a random normal initializer with the given init_mean
    and init_stddv.  (These may be set to 0.0 each if a zero initialization
    is desirable for convex use cases.)  If init_mean is None, then the
    uniform_unit_scaling_initialzer will be used.
  """
  with vs.variable_scope('logistic_regression'):
    logging_ops.histogram_summary('%s.X' % vs.get_variable_scope().name, X)
    logging_ops.histogram_summary('%s.y' % vs.get_variable_scope().name, y)
    # Set up the requested initialization.
    if init_mean is None:
      weights = vs.get_variable('weights',
                                [X.get_shape()[1], y.get_shape()[-1]])
      bias = vs.get_variable('bias', [y.get_shape()[-1]])
    else:
      weights = vs.get_variable('weights',
                                [X.get_shape()[1], y.get_shape()[-1]],
                                initializer=init_ops.random_normal_initializer(
                                    init_mean, init_stddev))
      bias = vs.get_variable('bias', [y.get_shape()[-1]],
                             initializer=init_ops.random_normal_initializer(
                                 init_mean, init_stddev))
<<<<<<< HEAD
    logging_ops.histogram_summary('%s.weights' % vs.get_variable_scope().name, weights)
    logging_ops.histogram_summary('%s.bias' % vs.get_variable_scope().name, bias)
=======
    logging_ops.histogram_summary('%s.weights' % vs.get_variable_scope().name,
                                  weights)
    logging_ops.histogram_summary('%s.bias' % vs.get_variable_scope().name,
                                  bias)
>>>>>>> 0af43cad
    # If no class weight provided, try to retrieve one from pre-defined
    # tensor name in the graph.
    if not class_weight:
      try:
        class_weight = ops.get_default_graph().get_tensor_by_name(
            'class_weight:0')
      except KeyError:
        pass

    return losses_ops.softmax_classifier(X,
                                         y,
                                         weights,
                                         bias,
                                         class_weight=class_weight)


def get_dnn_model(hidden_units, target_predictor_fn, dropout=None):
  """Returns a function that creates a DNN TensorFlow subgraph.

  Args:
    hidden_units: List of values of hidden units for layers.
    target_predictor_fn: Function that will predict target from input
                         features. This can be logistic regression,
                         linear regression or any other model,
                         that takes X, y and returns predictions and loss
                         tensors.
    dropout: When not none, causes dropout regularization to be used,
             with the specified probability of removing a given coordinate.

  Returns:
    A function that creates the subgraph.
  """

  def dnn_estimator(X, y):
    # pylint: disable=invalid-name
    """DNN estimator with target predictor function on top."""
    layers = dnn_ops.dnn(X, hidden_units, dropout=dropout)
    return target_predictor_fn(layers, y)

  return dnn_estimator


def get_autoencoder_model(hidden_units, target_predictor_fn,
                          activation, add_noise=None, dropout=None):
  """Returns a function that creates a Autoencoder TensorFlow subgraph.

  Args:
    hidden_units: List of values of hidden units for layers.
    target_predictor_fn: Function that will predict target from input
                         features. This can be logistic regression,
                         linear regression or any other model,
                         that takes X, y and returns predictions and loss
                         tensors.
    activation: activation function used to map inner latent layer onto
                reconstruction layer.
    add_noise: a function that adds noise to tensor_in,
           e.g. def add_noise(x):
                    return(x + np.random.normal(0, 0.1, (len(x), len(x[0]))))
    dropout: When not none, causes dropout regularization to be used,
             with the specified probability of removing a given coordinate.

  Returns:
      A function that creates the subgraph.
  """
  def dnn_autoencoder_estimator(X):
    # pylint: disable=invalid-name
    """Autoencoder estimator with target predictor function on top."""
    encoder, decoder = autoencoder_ops.dnn_autoencoder(
        X, hidden_units, activation,
        add_noise=add_noise, dropout=dropout)
    return encoder, decoder, target_predictor_fn(X, decoder)
  return dnn_autoencoder_estimator


## This will be in Tensorflow 0.7.
## TODO(ilblackdragon): Clean this up when it's released


def _reverse_seq(input_seq, lengths):
  """Reverse a list of Tensors up to specified lengths.

  Args:
    input_seq: Sequence of seq_len tensors of dimension (batch_size, depth)
    lengths:   A tensor of dimension batch_size, containing lengths for each
               sequence in the batch. If "None" is specified, simply
               reverses the list.

  Returns:
    time-reversed sequence
  """
  if lengths is None:
    return list(reversed(input_seq))

  for input_ in input_seq:
    input_.set_shape(input_.get_shape().with_rank(2))

  # Join into (time, batch_size, depth)
  s_joined = array_ops_.pack(input_seq)

  # Reverse along dimension 0
  s_reversed = array_ops_.reverse_sequence(s_joined, lengths, 0, 1)
  # Split again into list
  result = array_ops_.unpack(s_reversed)
  return result


def bidirectional_rnn(cell_fw,
                      cell_bw,
                      inputs,
                      initial_state_fw=None,
                      initial_state_bw=None,
                      dtype=None,
                      sequence_length=None,
                      scope=None):
  """Creates a bidirectional recurrent neural network.

  Similar to the unidirectional case (rnn) but takes input and builds
  independent forward and backward RNNs with the final forward and backward
  outputs depth-concatenated, such that the output will have the format
  [time][batch][cell_fw.output_size + cell_bw.output_size]. The input_size of
  forward and backward cell must match. The initial state for both directions
  is zero by default (but can be set optionally) and no intermediate states
  are ever returned -- the network is fully unrolled for the given (passed in)
  length(s) of the sequence(s) or completely unrolled if length(s) is not
  given.
  Args:
    cell_fw: An instance of RNNCell, to be used for forward direction.
    cell_bw: An instance of RNNCell, to be used for backward direction.
    inputs: A length T list of inputs, each a tensor of shape
      [batch_size, cell.input_size].
    initial_state_fw: (optional) An initial state for the forward RNN.
      This must be a tensor of appropriate type and shape
      [batch_size x cell.state_size].
    initial_state_bw: (optional) Same as for initial_state_fw.
    dtype: (optional) The data type for the initial state.  Required if
      either of the initial states are not provided.
    sequence_length: (optional) An int64 vector (tensor) of size
      [batch_size],
      containing the actual lengths for each of the sequences.
    scope: VariableScope for the created subgraph; defaults to "BiRNN"

  Returns:
    A pair (outputs, state) where:
      outputs is a length T list of outputs (one for each input), which
      are depth-concatenated forward and backward outputs
      state is the concatenated final state of the forward and backward RNN

  Raises:
    TypeError: If "cell_fw" or "cell_bw" is not an instance of RNNCell.
    ValueError: If inputs is None or an empty list.
  """

  if not isinstance(cell_fw, nn.rnn_cell.RNNCell):
    raise TypeError('cell_fw must be an instance of RNNCell')
  if not isinstance(cell_bw, nn.rnn_cell.RNNCell):
    raise TypeError('cell_bw must be an instance of RNNCell')
  if not isinstance(inputs, list):
    raise TypeError('inputs must be a list')
  if not inputs:
    raise ValueError('inputs must not be empty')

  name = scope or 'BiRNN'
  # Forward direction
  with vs.variable_scope(name + '_FW'):
    output_fw, state_fw = nn.rnn(cell_fw, inputs, initial_state_fw, dtype,
                                 sequence_length)

  # Backward direction
  with vs.variable_scope(name + '_BW'):
    tmp, state_bw = nn.rnn(cell_bw, _reverse_seq(inputs, sequence_length),
                           initial_state_bw, dtype, sequence_length)
  output_bw = _reverse_seq(tmp, sequence_length)
  # Concat each of the forward/backward outputs
  outputs = [array_ops_.concat(1, [fw, bw])
             for fw, bw in zip(output_fw, output_bw)]

  return outputs, array_ops_.concat(1, [state_fw, state_bw])

# End of Tensorflow 0.7


def get_rnn_model(rnn_size, cell_type, num_layers, input_op_fn, bidirectional,
                  target_predictor_fn, sequence_length, initial_state):
  """Returns a function that creates a RNN TensorFlow subgraph.

  Args:
    rnn_size: The size for rnn cell, e.g. size of your word embeddings.
    cell_type: The type of rnn cell, including rnn, gru, and lstm.
    num_layers: The number of layers of the rnn model.
    input_op_fn: Function that will transform the input tensor, such as
                 creating word embeddings, byte list, etc. This takes
                 an argument X for input and returns transformed X.
    bidirectional: boolean, Whether this is a bidirectional rnn.
    target_predictor_fn: Function that will predict target from input
                         features. This can be logistic regression,
                         linear regression or any other model,
                         that takes X, y and returns predictions and loss
                         tensors.
    sequence_length: If sequence_length is provided, dynamic calculation is
      performed.
                     This saves computational time when unrolling past max
                       sequence length.
                      Required for bidirectional RNNs.
    initial_state: An initial state for the RNN. This must be a tensor of
      appropriate type and shape [batch_size x cell.state_size].

  Returns:
    A function that creates the subgraph.
  """

  def rnn_estimator(X, y):
    # pylint: disable=invalid-name
    """RNN estimator with target predictor function on top."""
    X = input_op_fn(X)
    if cell_type == 'rnn':
      cell_fn = nn.rnn_cell.BasicRNNCell
    elif cell_type == 'gru':
      cell_fn = nn.rnn_cell.GRUCell
    elif cell_type == 'lstm':
      cell_fn = nn.rnn_cell.BasicLSTMCell
    else:
      raise ValueError('cell_type {} is not supported. '.format(cell_type))
    if bidirectional:
      # forward direction cell
      rnn_fw_cell = nn.rnn_cell.MultiRNNCell([cell_fn(rnn_size)] * num_layers)
      # backward direction cell
      rnn_bw_cell = nn.rnn_cell.MultiRNNCell([cell_fn(rnn_size)] * num_layers)
      # pylint: disable=unexpected-keyword-arg, no-value-for-parameter
      _, encoding = bidirectional_rnn(rnn_fw_cell,
                                      rnn_bw_cell,
                                      X,
                                      dtype=dtypes.float32,
                                      sequence_length=sequence_length,
                                      initial_state_fw=initial_state,
                                      initial_state_bw=initial_state)
    else:
      cell = nn.rnn_cell.MultiRNNCell([cell_fn(rnn_size)] * num_layers)
      _, encoding = nn.rnn(cell,
                           X,
                           dtype=dtypes.float32,
                           sequence_length=sequence_length,
                           initial_state=initial_state)
    return target_predictor_fn(encoding, y)

  return rnn_estimator<|MERGE_RESOLUTION|>--- conflicted
+++ resolved
@@ -151,15 +151,10 @@
       bias = vs.get_variable('bias', [y.get_shape()[-1]],
                              initializer=init_ops.random_normal_initializer(
                                  init_mean, init_stddev))
-<<<<<<< HEAD
-    logging_ops.histogram_summary('%s.weights' % vs.get_variable_scope().name, weights)
-    logging_ops.histogram_summary('%s.bias' % vs.get_variable_scope().name, bias)
-=======
     logging_ops.histogram_summary('%s.weights' % vs.get_variable_scope().name,
                                   weights)
     logging_ops.histogram_summary('%s.bias' % vs.get_variable_scope().name,
                                   bias)
->>>>>>> 0af43cad
     # If no class weight provided, try to retrieve one from pre-defined
     # tensor name in the graph.
     if not class_weight:
