--- conflicted
+++ resolved
@@ -204,12 +204,8 @@
     srcs = ["elemental_ir_emitter.cc"],
     hdrs = ["elemental_ir_emitter.h"],
     deps = [
-<<<<<<< HEAD
-        ":ir_emission_utils",
-        "//tensorflow/compiler/xla:literal_util",
-=======
+        ":ir_emission_utils",
         "//tensorflow/compiler/xla:literal",
->>>>>>> fdcb7ca6
         "//tensorflow/compiler/xla:shape_util",
         "//tensorflow/compiler/xla:status_macros",
         "//tensorflow/compiler/xla:statusor",
