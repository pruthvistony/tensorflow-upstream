--- conflicted
+++ resolved
@@ -570,15 +570,10 @@
 
 cc_library(
     name = "gpu_compiler",
-<<<<<<< HEAD
     srcs = if_cuda_is_configured(if_cuda(["nvptx_compiler.cc"])) +
            if_rocm_is_configured(if_rocm(["amdgpu_compiler.cc"])),
     hdrs = if_cuda_is_configured(if_cuda(["nvptx_compiler.h"])) +
            if_rocm_is_configured(if_rocm(["amdgpu_compiler.h"])),
-=======
-    srcs = ["nvptx_compiler.cc"],
-    hdrs = ["nvptx_compiler.h"],
->>>>>>> 89e06304
     deps = [
         ":cudnn_convolution_algorithm_picker",
         ":cudnn_convolution_rewriter",
