# Description:
#   Wrap NVIDIA (https://github.com/NVIDIA/nccl) NCCL with tensorflow ops.
#   APIs are meant to change over time.

load("//tensorflow:tensorflow.bzl", "tf_cuda_cc_test")
load("//tensorflow:tensorflow.bzl", "tf_copts")
load("@local_config_cuda//cuda:build_defs.bzl", "if_cuda")
load("@local_config_rocm//rocm:build_defs.bzl", "if_rocm")
load("//tensorflow:tensorflow.bzl", "if_cuda_or_rocm")
load(
    "//tensorflow/core/platform:default/build_config_root.bzl",
    "tf_cuda_tests_tags",
)

package(
    default_visibility = ["//tensorflow:__subpackages__"],
    licenses = ["notice"],  # Apache 2.0
)

exports_files(["LICENSE"])

cc_library(
    name = "nccl_lib",
    srcs = if_cuda_or_rocm([
        "nccl_manager.cc",
        "nccl_rewrite.cc",
    ]),
    hdrs = if_cuda_or_rocm([
        "nccl_manager.h",
    ]),
    copts = tf_copts(),
    deps = if_cuda([
<<<<<<< HEAD
        "@local_config_nccl//:nccl"
    ]) + if_rocm([
        "@local_config_rocm//rocm:rccl"
=======
        "@local_config_nccl//:nccl",
    ]) + if_rocm([
        "@local_config_rocm//rocm:rccl",
        "//tensorflow/core:gpu_runtime",
>>>>>>> bc2d3a20
    ]) + if_cuda_or_rocm([
        "@com_google_absl//absl/container:flat_hash_map",
        "@com_google_absl//absl/memory",
        "//tensorflow/core:core_cpu",
        "//tensorflow/core:framework",
        "//tensorflow/core:gpu_headers_lib",
        "//tensorflow/core:lib",
        "//tensorflow/core:stream_executor",
    ]),
    alwayslink = 1,
)

tf_cuda_cc_test(
    name = "nccl_manager_test",
    size = "medium",
    srcs = ["nccl_manager_test.cc"],
    tags = tf_cuda_tests_tags() + [
        "no_cuda_on_cpu_tap",  # TODO(b/120284216): re-enable multi_gpu
        "rocm_multi_gpu",  # this test fails on ROCm unless 4 GPUs are used
    ],
    deps = [
        "//tensorflow/core:test",
        "//tensorflow/core:test_main",
        "//tensorflow/core:testlib",
    ] + if_cuda_or_rocm([
        ":nccl_lib",
    ]) + if_cuda([
        "@local_config_nccl//:nccl",
        "//tensorflow/core:cuda",
    ]) + if_rocm([
        "@local_config_rocm//rocm:rccl",
        "//tensorflow/core:rocm",
    ]),
)<|MERGE_RESOLUTION|>--- conflicted
+++ resolved
@@ -30,16 +30,10 @@
     ]),
     copts = tf_copts(),
     deps = if_cuda([
-<<<<<<< HEAD
-        "@local_config_nccl//:nccl"
-    ]) + if_rocm([
-        "@local_config_rocm//rocm:rccl"
-=======
         "@local_config_nccl//:nccl",
     ]) + if_rocm([
         "@local_config_rocm//rocm:rccl",
         "//tensorflow/core:gpu_runtime",
->>>>>>> bc2d3a20
     ]) + if_cuda_or_rocm([
         "@com_google_absl//absl/container:flat_hash_map",
         "@com_google_absl//absl/memory",
