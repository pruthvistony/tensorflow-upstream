# Description:
# C API for TensorFlow, for use by client language bindings.

licenses(["notice"])  # Apache 2.0

load(
    "//tensorflow:tensorflow.bzl",
    "tf_cc_test",
<<<<<<< HEAD
    "tf_gpu_cc_test",
=======
>>>>>>> ead4fda0
    "tf_copts",
    "tf_gpu_library",
    "tf_custom_op_library",
    "tf_kernel_library",
)
load("//tensorflow:tensorflow.bzl", "tf_cuda_cc_test")

# -----------------------------------------------------------------------------
# Public targets

filegroup(
    name = "headers",
    srcs = [
        "c_api.h",
        "c_api_experimental.h",
    ],
    visibility = ["//tensorflow:__subpackages__"],
)

filegroup(
    name = "srcs",
    srcs = glob(
        [
            "*.cc",
            "*.h",
        ],
        exclude = [
            "c_api_experimental.cc",
            "c_api_experimental.h",
            "python_api.cc",
            "python_api.h",
            "*test*",
        ],
    ),
    visibility = ["//visibility:public"],
)

tf_gpu_library(
    name = "c_api_internal",
    srcs = ["c_api.h"],
    hdrs = ["c_api_internal.h"],
    visibility = [
        "//tensorflow:internal",
        "//tensorflow/c:__subpackages__",
    ],
    deps = select({
        "//tensorflow:android": [
            "//tensorflow/core:android_tensorflow_lib_lite",
        ],
        "//conditions:default": [
            "//tensorflow/core:core_cpu",
            "//tensorflow/core:framework",
            "//tensorflow/core:lib",
            "//tensorflow/core:op_gen_lib",
        ],
    }),
)

tf_gpu_library(
    name = "c_api",
    srcs = [
        "c_api.cc",
        "c_api_function.cc",
    ],
    hdrs = [
        "c_api.h",
    ],
    copts = tf_copts(),
    visibility = ["//visibility:public"],
    deps = select({
        "//tensorflow:android": [
            ":c_api_internal",
            "//tensorflow/core:android_tensorflow_lib_lite",
        ],
        "//conditions:default": [
            ":c_api_internal",
            "//tensorflow/cc/saved_model:loader",
            "//tensorflow/cc:gradients",
            "//tensorflow/cc:ops",
            "//tensorflow/cc:grad_ops",
            "//tensorflow/cc:scope_internal",
            "//tensorflow/cc:while_loop",
            "//tensorflow/core:core_cpu",
            "//tensorflow/core:core_cpu_internal",
            "//tensorflow/core:framework",
            "//tensorflow/core:op_gen_lib",
            "//tensorflow/core:protos_all_cc",
            "//tensorflow/core:lib",
            "//tensorflow/core:lib_internal",
        ],
    }) + select({
        "//tensorflow:with_xla_support": [
            "//tensorflow/compiler/tf2xla:xla_compiler",
            "//tensorflow/compiler/jit",
        ],
        "//conditions:default": [],
    }),
)

tf_gpu_library(
    name = "c_api_experimental",
    srcs = [
        "c_api_experimental.cc",
    ],
    hdrs = [
        "c_api_experimental.h",
    ],
    copts = tf_copts(),
    visibility = ["//visibility:public"],
    deps = [
        ":c_api",
        ":c_api_internal",
        "//tensorflow/c/eager:c_api",
        "//tensorflow/compiler/jit/legacy_flags:mark_for_compilation_pass_flags",
        "//tensorflow/contrib/tpu:all_ops",
        "//tensorflow/core:core_cpu",
        "//tensorflow/core:framework",
        "//tensorflow/core:lib",
        "//tensorflow/core:lib_platform",
        "//tensorflow/core:protos_all_cc",
    ],
)

cc_library(
    name = "c_api_headers",
    hdrs = [
        "c_api.h",
    ],
    copts = tf_copts(),
    visibility = ["//tensorflow:__subpackages__"],
)

exports_files(
    [
        "version_script.lds",
        "exported_symbols.lds",
    ],
    visibility = ["//visibility:public"],
)

tf_gpu_library(
    name = "tf_status_helper",
    srcs = ["tf_status_helper.cc"],
    hdrs = ["tf_status_helper.h"],
    visibility = ["//visibility:public"],
    deps = [
        ":c_api",
        ":c_api_internal",
        "//tensorflow/core:lib",
    ],
)

tf_gpu_library(
    name = "checkpoint_reader",
    srcs = ["checkpoint_reader.cc"],
    hdrs = ["checkpoint_reader.h"],
    visibility = ["//visibility:public"],
    deps = [
        ":tf_status_helper",
        "//tensorflow/core:framework",
        "//tensorflow/core:lib",
        "//tensorflow/core/util/tensor_bundle",
    ],
)

# -----------------------------------------------------------------------------
# Tests

tf_gpu_library(
    name = "c_test_util",
    testonly = 1,
    srcs = ["c_test_util.cc"],
    hdrs = ["c_test_util.h"],
    visibility = [
        "//learning/brain:__subpackages__",
        "//tensorflow:__subpackages__",
    ],
    deps = [
        ":c_api",
        ":c_api_experimental",
        "//tensorflow/core:lib",
        "//tensorflow/core:protos_all_cc",
        "//tensorflow/core:session_options",
        "//tensorflow/core:test",
    ],
)

tf_gpu_cc_test(
    name = "c_api_test",
    size = "small",
    srcs = ["c_api_test.cc"],
    data = [
        "//tensorflow/cc/saved_model:saved_model_half_plus_two",
    ],
    kernels = [":test_op_kernel"],
    linkopts = select({
        "//tensorflow:darwin": ["-headerpad_max_install_names"],
        "//conditions:default": [],
    }),
    tags = ["noasan"],
    # We must ensure that the dependencies can be dynamically linked since
    # the shared library must be able to use core:framework.
    # linkstatic = tf_kernel_tests_linkstatic(),
    deps = [
        ":c_api",
        ":c_test_util",
        "//tensorflow/cc:cc_ops",
        "//tensorflow/cc:grad_ops",
        "//tensorflow/cc/saved_model:signature_constants",
        "//tensorflow/cc/saved_model:tag_constants",
        "//tensorflow/core:core_cpu_internal",
        "//tensorflow/core:direct_session",
        "//tensorflow/core:framework",
        "//tensorflow/core:framework_internal",
        "//tensorflow/core:lib",
        "//tensorflow/core:proto_text",
        "//tensorflow/core:protos_all_cc",
        "//tensorflow/core:test",
        "//tensorflow/core:test_main",
        "//tensorflow/core/kernels:array",
        "//tensorflow/core/kernels:control_flow_ops",
        "//tensorflow/core/kernels:math",
    ],
)

tf_cc_test(
    name = "c_api_experimental_test",
    size = "small",
    srcs = ["c_api_experimental_test.cc"],
    data = ["testdata/tf_record"],
    linkopts = select({
        "//tensorflow:darwin": ["-headerpad_max_install_names"],
        "//conditions:default": [],
    }),
    # We must ensure that the dependencies can be dynamically linked since
    # the shared library must be able to use core:framework.
    # linkstatic = tf_kernel_tests_linkstatic(),
    deps = [
        ":c_api_experimental",
        ":c_test_util",
        "//tensorflow/core:lib",
        "//tensorflow/core:protos_all_cc",
        "//tensorflow/core:test",
        "//tensorflow/core:test_main",
    ],
)

tf_cc_test(
    name = "c_api_function_test",
    size = "small",
    srcs = ["c_api_function_test.cc"],
    deps = [
        ":c_api",
        ":c_test_util",
        "//tensorflow/core:lib",
        "//tensorflow/core:lib_internal",
        "//tensorflow/core:protos_all_cc",
        "//tensorflow/core:test",
        "//tensorflow/core:test_main",
    ],
)

tf_cc_test(
    name = "while_loop_test",
    size = "small",
    srcs = ["while_loop_test.cc"],
    deps = [
        ":c_api",
        ":c_test_util",
        "//tensorflow/core:lib",
        "//tensorflow/core:test",
        "//tensorflow/core:test_main",
    ],
)

tf_custom_op_library(
    name = "test_op.so",
    srcs = ["test_op.cc"],
)

tf_kernel_library(
    name = "test_op_kernel",
    srcs = ["test_op.cc"],
    deps = [
        "//tensorflow/core:framework",
        "//tensorflow/core:lib",
    ],
    alwayslink = 1,
)

# -----------------------------------------------------------------------------
# Python API target

tf_gpu_library(
    name = "python_api",
    srcs = ["python_api.cc"],
    hdrs = ["python_api.h"],
    visibility = ["//tensorflow/python:__pkg__"],
    deps = [
        ":c_api",
        ":c_api_internal",
        # TODO(b/74620627): remove when _USE_C_SHAPES is removed
        "//tensorflow/python:cpp_shape_inference_proto_cc",
    ],
)<|MERGE_RESOLUTION|>--- conflicted
+++ resolved
@@ -6,10 +6,6 @@
 load(
     "//tensorflow:tensorflow.bzl",
     "tf_cc_test",
-<<<<<<< HEAD
-    "tf_gpu_cc_test",
-=======
->>>>>>> ead4fda0
     "tf_copts",
     "tf_gpu_library",
     "tf_custom_op_library",
