<!--
@license
Copyright 2016 The TensorFlow Authors. All Rights Reserved.

Licensed under the Apache License, Version 2.0 (the "License");
you may not use this file except in compliance with the License.
You may obtain a copy of the License at

    http://www.apache.org/licenses/LICENSE-2.0

Unless required by applicable law or agreed to in writing, software
distributed under the License is distributed on an "AS IS" BASIS,
WITHOUT WARRANTIES OR CONDITIONS OF ANY KIND, either express or implied.
See the License for the specific language governing permissions and
limitations under the License.
-->

<link rel="import" href="../polymer/polymer.html">
<link rel="import" href="../iron-icons/iron-icons.html">
<link rel="import" href="../paper-tabs/paper-tabs.html">
<link rel="import" href="../paper-dialog/paper-dialog.html">
<link rel="import" href="../paper-checkbox/paper-checkbox.html">
<link rel="import" href="../paper-toolbar/paper-toolbar.html">
<link rel="import" href="../paper-button/paper-button.html">
<link rel="import" href="../paper-icon-button/paper-icon-button.html">
<link rel="import" href="../paper-header-panel/paper-header-panel.html">
<link rel="import" href="../tf-globals/tf-globals.html">
<link rel="import" href="../tf-scalar-dashboard/tf-scalar-dashboard.html">
<link rel="import" href="../tf-distribution-dashboard/tf-distribution-dashboard.html">
<link rel="import" href="../tf-histogram-dashboard/tf-histogram-dashboard.html">
<link rel="import" href="../tf-image-dashboard/tf-image-dashboard.html">
<link rel="import" href="../tf-audio-dashboard/tf-audio-dashboard.html">
<link rel="import" href="../tf-graph-dashboard/tf-graph-dashboard.html">
<link rel="import" href="../tf-text-dashboard/tf-text-dashboard.html">
<link rel="import" href="../tf-dashboard-common/tensorboard-color.html">
<link rel="import" href="../tf-backend/tf-backend.html">
<link rel="import" href="../tf-storage/tf-storage.html">
<link rel="import" href="../vz-projector/vz-projector-dashboard.html">

<!--
tf-tensorboard is the frontend entry point for TensorBoard.

It implements a toolbar (via paper-header-panel and paper-toolbar) that
allows the user to toggle between various dashboards.
-->
<script src="autoReloadBehavior.js"></script>
<dom-module id="tf-tensorboard">
  <template>
    <paper-dialog with-backdrop id="settings">
      <h2>Settings</h2>
      <paper-checkbox id="auto-reload-checkbox" checked="{{autoReloadEnabled}}">
        Reload data every <span>[[autoReloadIntervalSecs]]</span>s.
      </paper-checkbox>
    </paper-dialog>
    <paper-header-panel>
      <paper-toolbar id="toolbar">
        <div id="toolbar-content">
          <div class="toolbar-title">TensorBoard</div>
          <paper-tabs selected="{{modeIndex}}" noink class="tabs" id="tabs">
            <template is="dom-repeat" items="[[tabs]]">
              <template is="dom-if" if="[[_isTabEnabled(item)]]">
                <paper-tab data-mode="[[item]]">[[item]]</paper-tab>
              </template>
            </template>
          </paper-tabs>
          <div class="global-actions">
            <paper-icon-button
              icon="refresh"
              on-tap="reload"
              disabled$="[[_isReloadDisabled(mode)]]"
              id="reload-button"
            ></paper-icon-button>
            <paper-icon-button
              icon="settings"
              on-tap="openSettings"
              id="settings-button"
            ></paper-icon-button>
            <a href="https://github.com/tensorflow/tensorflow/blob/master/tensorflow/tensorboard/README.md" tabindex="-1">
              <paper-icon-button icon="help-outline"></paper-icon-button>
            </a>
          </div>
        </div>
      </paper-toolbar>

      <div id="content" class="fit">
        <content id="injected-overview"></content>

        <template is="dom-if" if="[[_modeIsScalars(mode)]]">
          <tf-scalar-dashboard
            id="scalars"
            backend="[[_backend]]"
            router="[[router]]"
          ></tf-scalar-dashboard>
        </template>

        <template is="dom-if" if="[[_modeIsImages(mode)]]">
          <tf-image-dashboard
            id="images"
            backend="[[_backend]]"
          ></tf-image-dashboard>
        </template>

        <template is="dom-if" if="[[_modeIsAudio(mode)]]">
          <tf-audio-dashboard
            id="audio"
            backend="[[_backend]]"
          ></tf-audio-dashboard>
        </template>

        <template is="dom-if" if="[[_modeIsGraphs(mode)]]">
          <tf-graph-dashboard
            id="graphs"
            backend="[[_backend]]"
            debugger-data-enabled="[[_debuggerDataEnabled]]"
          ></tf-graph-dashboard>
        </template>

        <template is="dom-if" if="[[_modeIsDistributions(mode)]]">
          <tf-distribution-dashboard
            id="distributions"
            backend="[[_backend]]"
          ></tf-distribution-dashboard>
        </template>

        <template is="dom-if" if="[[_modeIsHistograms(mode)]]">
          <tf-histogram-dashboard
            id="histograms"
            backend="[[_backend]]"
          ></tf-histogram-dashboard>
        </template>

        <template is="dom-if" if="[[_modeIsEmbeddings(mode)]]">
          <vz-projector-dashboard
            id="projector"
            route-prefix="/data/plugin/projector">
          </vz-projector-dashboard>
        </template>

        <template is="dom-if" if="[[_modeIsText(mode)]]">
          <tf-text-dashboard
            id="text"
            backend="[[_backend]]">
          </tf-text-dashboard>
        </template>
      </div>
    </paper-header-panel>

    <style>
      :host {
        height: 100%;
        display: block;
        background-color: var(--paper-grey-100);
      }

      #toolbar {
        background-color: var(--tb-toolbar-background-color, --tb-orange-strong);
        -webkit-font-smoothing: antialiased;
      }

      .toolbar-title {
        font-size: 20px;
        margin-left: 10px;
        text-rendering: optimizeLegibility;
        letter-spacing: -0.025em;
        font-weight: 500;
        flex-grow: 2;
        display: var(--tb-toolbar-title-display, block);
      }

      .tabs {
        flex-grow: 1;
        text-transform: uppercase;
        height: 100%;
      }

      paper-tabs {
        --paper-tabs-selection-bar-color: white;
      }

      .global-actions {
        flex-grow: 2;
        display: inline-flex; /* Ensure that icons stay aligned */
        justify-content: flex-end;
        text-align: right;
        color: white;
      }

      .global-actions a {
        color: white;
      }

      #toolbar-content {
        width: 100%;
        height: 100%;
        display: flex;
        flex-direction: row;
        justify-content: space-between;
        align-items: center;
      }

      #content {
        height: 100%;
      }

      [disabled] {
        opacity: 0.2;
        color: white;
      }

    </style>
  </template>
  <script>
    Polymer({
      is: "tf-tensorboard",
      behaviors: [TF.TensorBoard.AutoReloadBehavior],
      properties: {
        router: {
          type: Object,
          value: function() {
            return TF.Backend.router();
          },
        },
        _backend: {
          type: Object,
          computed: "_makeBackend(router, demoDir)",
        },
        _debuggerDataEnabled: {
          type: Boolean,
          value: function() {
            // For now, Tensorboard only shows debugger data if the debugger_data GET param is set
            // to enabled.
            let match = window.location.href.match(/[&\?]debugger_data=enabled/);
            return match && match.length == 1;
          },
        },
        // Which tab is selected (scalars, graph, images etc).
        mode: {
          type: String,
          computed: '_getModeFromIndex(modeIndex)',
          notify: true,
        },
        tabs: {
          type: Array,
          readOnly: true,
          value: TF.Globals.TABS,
        },
        // If this is set to a string, TensorBoard will switch to "demo mode"
        // and attempt to load serialized json data from that directory. You can
        // generate conformant json using
        // tensorboard/scripts/serialize_tensorboard.py
        demoDir: {
          type: String,
          value: null,
        },
        // Set this to true to store state in URI hash. Should be true for all non-test purposes.
        useHash: {
          type: Boolean,
          value: false,
        },
        disabledTabs: String,
      },
      _isTabEnabled: function(tab) {
        if (this.disabledTabs != null &&
            this.disabledTabs.split(',').indexOf(tab) >= 0) {
          return false;
        }
        return true;
      },
      _getModeFromIndex: function(modeIndex) {
        var mode = this.tabs[modeIndex];
        TF.URIStorage.setString(TF.URIStorage.TAB, mode);
        return mode;
      },
      _makeBackend: function(router, demoDir) {
        // use the demoDir if it is set, otherwise use the provided router
        if (demoDir != null) {
          router = TF.Backend.router(demoDir, true);
        }
        return new TF.Backend.Backend(router);
      },
      _isReloadDisabled: function(mode) {
        return !this._debuggerDataEnabled && this._modeIsGraphs(mode);
      },
      _modeIsScalars: function(mode) {
        return mode === "scalars";
      },
      _modeIsImages: function(mode) {
        return mode === "images";
      },
      _modeIsAudio: function(mode) {
        return mode === "audio";
      },
      _modeIsGraphs: function(mode) {
        return mode === "graphs";
      },
      _modeIsEmbeddings: function(mode) {
        return mode === "embeddings";
      },
      _modeIsDistributions: function(mode) {
        return mode === "distributions";
      },
      _modeIsHistograms: function(mode) {
        return mode === "histograms";
      },
      _modeIsText: function(mode) {
        return mode === "text";
      },
      selectedDashboard: function() {
        var dashboard = this.$$("#" + this.mode);
        if (dashboard == null) {
          throw new Error(`Unable to find dashboard for mode: ${this.mode}`);
        }
        return dashboard;
      },
      ready: function() {
        TF.Globals.USE_HASH = this.useHash;

        this._getModeFromHash();
        window.addEventListener('hashchange', function() {
          this._getModeFromHash();
        }.bind(this));
      },
<<<<<<< HEAD
      _makeDashboardList: function(backend, router, debuggerDataEnabled) {
        if (!backend || !router) {
          // The dashboards require these entities. We are not ready to construct dashboards.
          return null;
        }

        return [
          new TF.Dashboard.TfScalarDashboard(backend, router),
          new TF.Dashboard.TfImageDashboard(backend),
          new TF.Dashboard.TfAudioDashboard(backend),
          new TF.Dashboard.TfGraphDashboard(backend, debuggerDataEnabled),
          new TF.Dashboard.TfDistributionDashboard(backend),
          new TF.Dashboard.TfHistogramDashboard(backend),
          new TF.Dashboard.VzProjectorDashboard('data/plugin/projector'),
          new TF.Dashboard.TfTextDashboard(backend),
        ];
      },
      _makeDashboardMapping: function(dashboards) {
        if (!dashboards) {
          return null;
        }

        let mapping = {};
        dashboards.forEach(function(dashboard) {
          mapping[dashboard.name] = dashboard;
        });
        return mapping;
      },
=======
>>>>>>> a25509ed
      _getModeFromHash: function() {
        var tabName = TF.URIStorage.getString(TF.URIStorage.TAB);
        var modeIndex = this.tabs.indexOf(tabName);
        if (modeIndex == -1 && this.modeIndex == null) {
          // Select the first tab as default.
          this.set('modeIndex', 0);
        }
        if (modeIndex != -1 && modeIndex != this.modeIndex) {
          this.set('modeIndex', modeIndex);
        }
      },
      reload: function() {
        if (this._modeIsEmbeddings(this.mode)) {
          return;
        }
        if (!this._debuggerDataEnabled && this._modeIsGraphs(this.mode)) {
          return;
        }
        this.selectedDashboard().reload();
      },
      openSettings: function() {
        this.$.settings.open();
      },
    });
  </script>
  <!-- Compiled bundle of all components using ES6 modules. -->
  <script src="../bundle.js"></script>
</dom-module><|MERGE_RESOLUTION|>--- conflicted
+++ resolved
@@ -320,37 +320,6 @@
           this._getModeFromHash();
         }.bind(this));
       },
-<<<<<<< HEAD
-      _makeDashboardList: function(backend, router, debuggerDataEnabled) {
-        if (!backend || !router) {
-          // The dashboards require these entities. We are not ready to construct dashboards.
-          return null;
-        }
-
-        return [
-          new TF.Dashboard.TfScalarDashboard(backend, router),
-          new TF.Dashboard.TfImageDashboard(backend),
-          new TF.Dashboard.TfAudioDashboard(backend),
-          new TF.Dashboard.TfGraphDashboard(backend, debuggerDataEnabled),
-          new TF.Dashboard.TfDistributionDashboard(backend),
-          new TF.Dashboard.TfHistogramDashboard(backend),
-          new TF.Dashboard.VzProjectorDashboard('data/plugin/projector'),
-          new TF.Dashboard.TfTextDashboard(backend),
-        ];
-      },
-      _makeDashboardMapping: function(dashboards) {
-        if (!dashboards) {
-          return null;
-        }
-
-        let mapping = {};
-        dashboards.forEach(function(dashboard) {
-          mapping[dashboard.name] = dashboard;
-        });
-        return mapping;
-      },
-=======
->>>>>>> a25509ed
       _getModeFromHash: function() {
         var tabName = TF.URIStorage.getString(TF.URIStorage.TAB);
         var modeIndex = this.tabs.indexOf(tabName);
