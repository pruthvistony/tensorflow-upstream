# Description:
#   ROCm-platform specific StreamExecutor support code.

licenses(["notice"])  # Apache 2.0

load("//tensorflow:tensorflow.bzl", "tf_cc_test")
load(
    "//tensorflow/stream_executor:build_defs.bzl",
    "stream_executor_friends",
)
load("//tensorflow:tensorflow.bzl", "tf_copts")
load("@local_config_rocm//rocm:build_defs.bzl", "if_rocm_is_configured")
load("//tensorflow/core:platform/default/build_config_root.bzl", "if_static")

package_group(
    name = "friends",
    packages = stream_executor_friends(),
)

package(
    default_visibility = [":friends"],
)

# Filegroup used to collect source files for the dependency check.
filegroup(
    name = "c_srcs",
    data = glob([
        "**/*.cc",
        "**/*.h",
    ]),
)

cc_library(
    name = "rocm_platform_id",
    srcs = ["rocm_platform_id.cc"],
    hdrs = ["rocm_platform_id.h"],
    deps = ["//tensorflow/stream_executor:platform"],
)

cc_library(
    name = "rocm_platform",
    srcs = if_rocm_is_configured(["rocm_platform.cc"]),
    hdrs = if_rocm_is_configured(["rocm_platform.h"]),
    visibility = ["//visibility:public"],
    deps = if_rocm_is_configured([
        ":rocm_driver",
        ":rocm_gpu_executor",
        ":rocm_platform_id",
        "//tensorflow/stream_executor",  # buildcleaner: keep
        "//tensorflow/stream_executor:executor_cache",
        "//tensorflow/stream_executor:multi_platform_manager",
        "//tensorflow/stream_executor:stream_executor_pimpl_header",
        "//tensorflow/stream_executor/lib",
        "//tensorflow/stream_executor/platform",
    ]),
    alwayslink = True,  # Registers itself with the MultiPlatformManager.
)

cc_library(
    name = "rocm_diagnostics",
    srcs = if_rocm_is_configured(["rocm_diagnostics.cc"]),
    hdrs = if_rocm_is_configured(["rocm_diagnostics.h"]),
    deps = if_rocm_is_configured([
        "@com_google_absl//absl/container:inlined_vector",
        "@com_google_absl//absl/strings",
        "@com_google_absl//absl/strings:str_format",
        "//tensorflow/stream_executor/gpu:gpu_diagnostics_header",
        "//tensorflow/stream_executor/lib",
        "//tensorflow/stream_executor/platform",
    ]),
)

cc_library(
    name = "rocm_driver",
    srcs = if_rocm_is_configured(["rocm_driver.cc"]),
    hdrs = if_rocm_is_configured([
        "rocm_driver.h",
        "rocm_driver_wrapper.h",
    ]),
    deps = if_rocm_is_configured([
        ":rocm_diagnostics",
        "@com_google_absl//absl/base",
        "@com_google_absl//absl/container:inlined_vector",
        "@com_google_absl//absl/strings",
        "@local_config_rocm//rocm:rocm_headers",
        "//tensorflow/stream_executor:device_options",
        "//tensorflow/stream_executor/gpu:gpu_driver_header",
        "//tensorflow/stream_executor/lib",
        "//tensorflow/stream_executor/platform",
        "//tensorflow/stream_executor/platform:dso_loader",
    ]),
)

# The activation library is tightly coupled to the executor library.
# TODO(leary) split up rocm_gpu_executor.cc so that this can stand alone.
cc_library(
    name = "rocm_activation_header",
    hdrs = if_rocm_is_configured(["rocm_activation.h"]),
    visibility = ["//visibility:public"],
    deps = if_rocm_is_configured([
        "//tensorflow/stream_executor/gpu:gpu_activation_header",
        "//tensorflow/stream_executor/platform",
    ]),

)

cc_library(
    name = "rocm_activation",
    srcs = [],
    hdrs = if_rocm_is_configured(["rocm_activation.h"]),
    deps = if_rocm_is_configured([
        ":rocm_driver",
        "@local_config_rocm//rocm:rocm_headers",
        "//tensorflow/stream_executor",
        "//tensorflow/stream_executor:stream_executor_internal",
        "//tensorflow/stream_executor/gpu:gpu_activation",
        "//tensorflow/stream_executor/platform",
    ]),
)

cc_library(
    name = "rocm_gpu_executor_header",
    textual_hdrs = if_rocm_is_configured(["rocm_gpu_executor.h"]),
    visibility = ["//visibility:public"],
    deps = if_rocm_is_configured([
        ":rocm_kernel",
        "//tensorflow/stream_executor:event",
        "//tensorflow/stream_executor/gpu:gpu_executor_header",
        "//tensorflow/stream_executor/lib",
        "//tensorflow/stream_executor/platform",
    ]),
)

cc_library(
    name = "rocblas_plugin",
    srcs = if_rocm_is_configured(["rocm_blas.cc"]),
    hdrs = if_rocm_is_configured(["rocm_blas.h"]),
    visibility = ["//visibility:public"],
    deps = if_rocm_is_configured([
        ":rocm_activation",
        ":rocm_gpu_executor",
        ":rocm_helpers",
        ":rocm_platform_id",
        ":rocm_stream",
        ":rocm_timer",
        "@com_google_absl//absl/strings",
        "//third_party/eigen3",
        "@local_config_rocm//rocm:rocm_headers",
        "//tensorflow/core:lib_internal",
        "//tensorflow/stream_executor",
        "//tensorflow/stream_executor:event",
        "//tensorflow/stream_executor:host_or_device_scalar",
        "//tensorflow/stream_executor:plugin_registry",
        "//tensorflow/stream_executor:scratch_allocator",
        "//tensorflow/stream_executor:timer",
        "//tensorflow/stream_executor/gpu:gpu_helpers_header",
        "//tensorflow/stream_executor/lib",
        "//tensorflow/stream_executor/platform",
        "//tensorflow/stream_executor/platform:dso_loader",
    ] + if_static(["@local_config_rocm//rocm:rocblas"])),
    alwayslink = True,
)

cc_library(
    name = "rocfft_plugin",
    srcs = if_rocm_is_configured(["rocm_fft.cc"]),
    hdrs = if_rocm_is_configured(["rocm_fft.h"]),
    visibility = ["//visibility:public"],
    deps = if_rocm_is_configured([
        ":rocm_activation_header",
        ":rocm_gpu_executor_header",
        ":rocm_helpers",
        ":rocm_platform_id",
        ":rocm_stream",
        "@local_config_rocm//rocm:rocm_headers",
        "//tensorflow/stream_executor:event",
        "//tensorflow/stream_executor:fft",
        "//tensorflow/stream_executor:plugin_registry",
        "//tensorflow/stream_executor:scratch_allocator",
        "//tensorflow/stream_executor/gpu:gpu_helpers_header",
        "//tensorflow/stream_executor/lib",
        "//tensorflow/stream_executor/platform",
        "//tensorflow/stream_executor/platform:dso_loader",
    ] + if_static(["@local_config_rocm//rocm:rocfft"])),
    alwayslink = True,
)

cc_library(
    name = "miopen_plugin",
    srcs = if_rocm_is_configured(["rocm_dnn.cc"]),
    hdrs = if_rocm_is_configured(["rocm_dnn.h"]),
<<<<<<< HEAD
    copts = [
        # STREAM_EXECUTOR_CUDNN_WRAP would fail on Clang with the default
        # setting of template depth 256
        "-ftemplate-depth-512",
    ],
    visibility = ["//visibility:public"],
    deps = if_rocm_is_configured([
=======
    visibility = ["//visibility:public"],
    deps = if_rocm_is_configured([
        ":rocm_activation",
>>>>>>> ebd0f2bb
        ":rocm_diagnostics",
        ":rocm_driver",
        ":rocm_gpu_executor",
        ":rocm_platform_id",
<<<<<<< HEAD
=======
        ":rocm_stream",
        ":rocm_timer",
        "@local_config_rocm//rocm:rocm_headers",
        "@com_google_absl//absl/strings",
>>>>>>> ebd0f2bb
        "//third_party/eigen3",
        "//tensorflow/core:lib",
        "//tensorflow/core:lib_internal",
        "//tensorflow/stream_executor:dnn",
        "//tensorflow/stream_executor:event",
        "//tensorflow/stream_executor:logging_proto_cc",
        "//tensorflow/stream_executor:plugin_registry",
        "//tensorflow/stream_executor:scratch_allocator",
        "//tensorflow/stream_executor:stream_executor_pimpl_header",
        "//tensorflow/stream_executor:temporary_device_memory",
<<<<<<< HEAD
        "//tensorflow/stream_executor/gpu:gpu_activation_header",
        "//tensorflow/stream_executor/gpu:gpu_stream_header",
        "//tensorflow/stream_executor/gpu:gpu_timer_header",
        "//tensorflow/stream_executor/lib",
        "//tensorflow/stream_executor/platform",
        "//tensorflow/stream_executor/platform:dso_loader",
        "@com_google_absl//absl/strings",
        "@local_config_rocm//rocm:rocm_headers",
    ] + if_static([
        "@local_config_rocm//rocm:miopen",
    ])),
=======
        "//tensorflow/stream_executor/lib",
        "//tensorflow/stream_executor/platform",
        "//tensorflow/stream_executor/platform:dso_loader",
    ] + if_static(["@local_config_rocm//rocm:miopen"])),
>>>>>>> ebd0f2bb
    alwayslink = True,
)

cc_library(
    name = "rocrand_plugin",
    srcs = if_rocm_is_configured(["rocm_rng.cc"]),
    hdrs = if_rocm_is_configured(["rocm_rng.h"]),
    deps = if_rocm_is_configured([
        ":rocm_activation",
        ":rocm_gpu_executor",
        ":rocm_helpers",
        ":rocm_platform_id",
        ":rocm_stream",
        "@local_config_rocm//rocm:rocm_headers",
        "//tensorflow/stream_executor:event",
        "//tensorflow/stream_executor:plugin_registry",
        "//tensorflow/stream_executor:rng",
        "//tensorflow/stream_executor/gpu:gpu_helpers_header",
        "//tensorflow/stream_executor/gpu:gpu_rng_header",
        "//tensorflow/stream_executor/lib",
        "//tensorflow/stream_executor/platform",
        "//tensorflow/stream_executor/platform:dso_loader",
    ] + if_static(["@local_config_rocm//rocm:hiprand"])),
    alwayslink = True,
)

cc_library(
    name = "rocm_kernel",
    srcs = if_rocm_is_configured(["rocm_kernel.cc"]),
    hdrs = if_rocm_is_configured(["rocm_kernel.h"]),
    deps = if_rocm_is_configured([
        ":rocm_driver",
        "@local_config_rocm//rocm:rocm_headers",
        "//tensorflow/stream_executor:event",
        "//tensorflow/stream_executor:stream_executor_pimpl_header",
        "//tensorflow/stream_executor/gpu:gpu_kernel_header",
        "//tensorflow/stream_executor/lib",
        "//tensorflow/stream_executor/platform",
    ]),
)

cc_library(
    name = "rocm_helpers",
    textual_hdrs = if_rocm_is_configured(["rocm_helpers.h"]),
    deps = if_rocm_is_configured([
        "//tensorflow/stream_executor/gpu:gpu_helpers_header",
    ]),
)

cc_library(
    name = "rocm_event",
    srcs = if_rocm_is_configured(["rocm_event.cc"]),
    hdrs = if_rocm_is_configured(["rocm_event.h"]),
    deps = if_rocm_is_configured([
        ":rocm_driver",
        ":rocm_gpu_executor_header",
        ":rocm_stream",
        "//tensorflow/stream_executor:stream_executor_headers",
        "//tensorflow/stream_executor/gpu:gpu_event",
        "//tensorflow/stream_executor/gpu:gpu_stream_header",
        "//tensorflow/stream_executor/lib",
    ]),
)

cc_library(
    name = "rocm_stream",
    srcs = [],
    hdrs = if_rocm_is_configured(["rocm_stream.h"]),
    deps = if_rocm_is_configured([
        ":rocm_driver",
        ":rocm_gpu_executor_header",
        "//tensorflow/stream_executor:stream_executor_headers",
        "//tensorflow/stream_executor:stream_header",
        "//tensorflow/stream_executor/gpu:gpu_stream",
        "//tensorflow/stream_executor/lib",
        "//tensorflow/stream_executor/platform",
    ]),
)

cc_library(
    name = "rocm_timer",
    srcs = [],
    hdrs = if_rocm_is_configured(["rocm_timer.h"]),
    deps = if_rocm_is_configured([
        ":rocm_driver",
        ":rocm_gpu_executor_header",
        ":rocm_stream",
        "//tensorflow/stream_executor:stream_executor_headers",
        "//tensorflow/stream_executor/gpu:gpu_timer",
        "//tensorflow/stream_executor/lib",
    ]),
)

cc_library(
    name = "rocm_gpu_executor",
    srcs = if_rocm_is_configured(["rocm_gpu_executor.cc"]),
    hdrs = if_rocm_is_configured(["rocm_gpu_executor.h"]),
    deps = if_rocm_is_configured([
        ":rocm_activation",
        ":rocm_diagnostics",
        ":rocm_driver",
        ":rocm_event",
        ":rocm_kernel",
        ":rocm_platform_id",
        ":rocm_stream",
        ":rocm_timer",
        "@com_google_absl//absl/strings",
        "//tensorflow/stream_executor:event",
        "//tensorflow/stream_executor:plugin_registry",
        "//tensorflow/stream_executor:stream_executor_internal",
        "//tensorflow/stream_executor:stream_executor_pimpl_header",
        "//tensorflow/stream_executor:timer",
        "//tensorflow/stream_executor/gpu:gpu_executor_header",
        "//tensorflow/stream_executor/lib",
        "//tensorflow/stream_executor/platform",
        "//tensorflow/stream_executor/platform:dso_loader",
    ]),
    alwayslink = True,
)

cc_library(
    name = "all_runtime",
    copts = tf_copts(),
    visibility = ["//visibility:public"],
<<<<<<< HEAD
    deps = if_rocm_is_configured([
        ":miopen_plugin",
        ":rocfft_plugin",
=======
    deps = [
        ":miopen_plugin",
>>>>>>> ebd0f2bb
        ":rocblas_plugin",
        ":rocfft_plugin",
        ":rocm_driver",
        ":rocm_platform",
        ":rocrand_plugin",
    ],
    alwayslink = 1,
)<|MERGE_RESOLUTION|>--- conflicted
+++ resolved
@@ -189,30 +189,17 @@
     name = "miopen_plugin",
     srcs = if_rocm_is_configured(["rocm_dnn.cc"]),
     hdrs = if_rocm_is_configured(["rocm_dnn.h"]),
-<<<<<<< HEAD
-    copts = [
-        # STREAM_EXECUTOR_CUDNN_WRAP would fail on Clang with the default
-        # setting of template depth 256
-        "-ftemplate-depth-512",
-    ],
-    visibility = ["//visibility:public"],
-    deps = if_rocm_is_configured([
-=======
     visibility = ["//visibility:public"],
     deps = if_rocm_is_configured([
         ":rocm_activation",
->>>>>>> ebd0f2bb
         ":rocm_diagnostics",
         ":rocm_driver",
         ":rocm_gpu_executor",
         ":rocm_platform_id",
-<<<<<<< HEAD
-=======
         ":rocm_stream",
         ":rocm_timer",
         "@local_config_rocm//rocm:rocm_headers",
         "@com_google_absl//absl/strings",
->>>>>>> ebd0f2bb
         "//third_party/eigen3",
         "//tensorflow/core:lib",
         "//tensorflow/core:lib_internal",
@@ -223,24 +210,10 @@
         "//tensorflow/stream_executor:scratch_allocator",
         "//tensorflow/stream_executor:stream_executor_pimpl_header",
         "//tensorflow/stream_executor:temporary_device_memory",
-<<<<<<< HEAD
-        "//tensorflow/stream_executor/gpu:gpu_activation_header",
-        "//tensorflow/stream_executor/gpu:gpu_stream_header",
-        "//tensorflow/stream_executor/gpu:gpu_timer_header",
-        "//tensorflow/stream_executor/lib",
-        "//tensorflow/stream_executor/platform",
-        "//tensorflow/stream_executor/platform:dso_loader",
-        "@com_google_absl//absl/strings",
-        "@local_config_rocm//rocm:rocm_headers",
-    ] + if_static([
-        "@local_config_rocm//rocm:miopen",
-    ])),
-=======
         "//tensorflow/stream_executor/lib",
         "//tensorflow/stream_executor/platform",
         "//tensorflow/stream_executor/platform:dso_loader",
     ] + if_static(["@local_config_rocm//rocm:miopen"])),
->>>>>>> ebd0f2bb
     alwayslink = True,
 )
 
@@ -365,14 +338,8 @@
     name = "all_runtime",
     copts = tf_copts(),
     visibility = ["//visibility:public"],
-<<<<<<< HEAD
-    deps = if_rocm_is_configured([
-        ":miopen_plugin",
-        ":rocfft_plugin",
-=======
     deps = [
         ":miopen_plugin",
->>>>>>> ebd0f2bb
         ":rocblas_plugin",
         ":rocfft_plugin",
         ":rocm_driver",
